--- conflicted
+++ resolved
@@ -72,19 +72,6 @@
           node-version: 20.x
           cache: 'npm'
 
-<<<<<<< HEAD
-      - name: Get Composer cache directory
-        id: composer-cache
-        run: echo "dir=$(composer config cache-files-dir)" >> "$GITHUB_OUTPUT"
-
-      - name: Cache Composer vendor directory
-        uses: actions/cache@5a3ec84eff668545956fd18022155c47e93e2684  # v4.2.3
-        with:
-          path: ${{ steps.composer-cache.outputs.dir }}
-          key: ${{ runner.os }}-composer-${{ hashFiles('**/composer.lock') }}
-
-=======
->>>>>>> f0907c38
       - name: Show versions
         run: |
           php --version
@@ -136,32 +123,10 @@
           else
             echo echo "⚠️ Warning: post-set-version script not defined. Skipping step."
           fi
-<<<<<<< HEAD
-          echo "VERSION_SCRIPT_FOUND=$VERSION_SCRIPT_FOUND" >> "$GITHUB_OUTPUT";
-=======
->>>>>>> f0907c38
 
       - name: Run build command
         if: ${{ inputs.json-file != '' }}
         run: |
-<<<<<<< HEAD
-          TEMP_FILE="$RUNNER_TEMP/version_output.json"
-          echo "Running version bump script..."
-          node ./.github/scripts/set-version-bump.js ${{ inputs.level }} > "$TEMP_FILE"
-          echo "output_file=$TEMP_FILE" >> "$GITHUB_OUTPUT"
-
-      - name: Parse version script output
-        if: ${{ steps.check_file.outputs.VERSION_SCRIPT_FOUND == 1 }}
-        id: version_bump
-        run: |
-          FILE="${{ steps.run_version_script.outputs.output_file }}"
-          echo "Parsing version output from: $FILE"
-          {
-            echo "new_version=$(jq -r '.newVersion' "$FILE")"
-            echo "old_version=$(jq -r '.oldVersion' "$FILE")"
-            echo "message=$(jq -r '.message' "$FILE")"
-          } >> "$GITHUB_OUTPUT"
-=======
           if npm run | grep -q build; then
             npm run build
           else
@@ -202,7 +167,6 @@
           echo "Repo: ${{ inputs.module-repo }}"
           echo "Latest tag: $LATEST_TAG"
           echo "Tag date: $TAG_DATE"
->>>>>>> f0907c38
 
           # Fetch merged PRs to the branch since the last tag
           MERGED_PRS=$(gh pr list --repo "${{ inputs.module-repo }}" --state merged --search "base:${{ inputs.module-branch }}" --json title,number,mergedAt --jq \
